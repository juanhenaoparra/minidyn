--- conflicted
+++ resolved
@@ -574,17 +574,16 @@
 			"reserved word ROLE found in expression",
 		},
 		{
-<<<<<<< HEAD
 			"list_append(:list,:x)",
 			"the function is not allowed in an condition expression; function: list_append",
-=======
+		},
+		{
 			"ROLE IN (:x, :str)",
 			"reserved word ROLE found in expression",
 		},
 		{
 			":x IN (ROLE, :str)",
 			"reserved word ROLE found in expression",
->>>>>>> a6d9e679
 		},
 	}
 
